/**
 * @file    Statement.cpp
 * @ingroup SQLiteCpp
 * @brief   A prepared SQLite Statement is a compiled SQL query ready to be executed, pointing to a row of result.
 *
 * Copyright (c) 2012-2015 Sebastien Rombauts (sebastien.rombauts@gmail.com)
 *
 * Distributed under the MIT License (MIT) (See accompanying file LICENSE.txt
 * or copy at http://opensource.org/licenses/MIT)
 */
#include <SQLiteCpp/Statement.h>

#include <SQLiteCpp/Database.h>
#include <SQLiteCpp/Column.h>
#include <SQLiteCpp/Assertion.h>
#include <SQLiteCpp/Exception.h>

#include <string>


namespace SQLite
{

// Compile and register the SQL query for the provided SQLite Database Connection
Statement::Statement(Database &aDatabase, const char* apQuery) :
    mQuery(apQuery),
    mStmtPtr(aDatabase.mpSQLite, mQuery), // prepare the SQL query, and ref count (needs Database friendship)
    mColumnCount(0),
    mbOk(false),
    mbDone(false)
{
    mColumnCount = sqlite3_column_count(mStmtPtr);
}

// Compile and register the SQL query for the provided SQLite Database Connection
Statement::Statement(Database &aDatabase, const std::string& aQuery) :
    mQuery(aQuery),
    mStmtPtr(aDatabase.mpSQLite, mQuery), // prepare the SQL query, and ref count (needs Database friendship)
    mColumnCount(0),
    mbOk(false),
    mbDone(false)
{
    mColumnCount = sqlite3_column_count(mStmtPtr);
}

// Finalize and unregister the SQL query from the SQLite Database Connection.
Statement::~Statement() noexcept // nothrow
{
    // the finalization will be done by the destructor of the last shared pointer
}

// Reset the statement to make it ready for a new execution
void Statement::reset()
{
    mbOk = false;
    mbDone = false;
    int ret = sqlite3_reset(mStmtPtr);
    check(ret);
}

// Clears away all the bindings of a prepared statement.
// "Contrary to the intuition of many, [sqlite3_reset()] does not reset
//    ** the [sqlite3_bind_blob | bindings] on a [prepared statement]."
void Statement::clearBindings(void)
{
    mbOk = false;
    mbDone = false;
    int ret = sqlite3_clear_bindings(mStmtPtr);
    check(ret);
}

// Bind an int value to a parameter "?", "?NNN", ":VVV", "@VVV" or "$VVV" in the SQL prepared statement
void Statement::bind(const int aIndex, const int& aValue)
{
    int ret = sqlite3_bind_int(mStmtPtr, aIndex, aValue);
    check(ret);
}

// Bind a 64bits int value to a parameter "?", "?NNN", ":VVV", "@VVV" or "$VVV" in the SQL prepared statement
void Statement::bind(const int aIndex, const sqlite3_int64& aValue)
{
    int ret = sqlite3_bind_int64(mStmtPtr, aIndex, aValue);
    check(ret);
}

// Bind a double (64bits float) value to a parameter "?", "?NNN", ":VVV", "@VVV" or "$VVV" in the SQL prepared statement
void Statement::bind(const int aIndex, const double& aValue)
{
    int ret = sqlite3_bind_double(mStmtPtr, aIndex, aValue);
    check(ret);
}

// Bind a string value to a parameter "?", "?NNN", ":VVV", "@VVV" or "$VVV" in the SQL prepared statement
void Statement::bind(const int aIndex, const std::string& aValue)
{
    int ret = sqlite3_bind_text(mStmtPtr, aIndex, aValue.c_str(), static_cast<int>(aValue.size()), SQLITE_TRANSIENT);
    check(ret);
}

// Bind a text value to a parameter "?", "?NNN", ":VVV", "@VVV" or "$VVV" in the SQL prepared statement
void Statement::bind(const int aIndex, const char* apValue)
{
    int ret = sqlite3_bind_text(mStmtPtr, aIndex, apValue, -1, SQLITE_TRANSIENT);
    check(ret);
}

// Bind a binary blob value to a parameter "?", "?NNN", ":VVV", "@VVV" or "$VVV" in the SQL prepared statement
void Statement::bind(const int aIndex, const void* apValue, const int aSize)
{
    int ret = sqlite3_bind_blob(mStmtPtr, aIndex, apValue, aSize, SQLITE_TRANSIENT);
    check(ret);
}

// Bind a NULL value to a parameter "?", "?NNN", ":VVV", "@VVV" or "$VVV" in the SQL prepared statement
void Statement::bind(const int aIndex)
{
    int ret = sqlite3_bind_null(mStmtPtr, aIndex);
    check(ret);
}


// Bind an int value to a parameter "?NNN", ":VVV", "@VVV" or "$VVV" in the SQL prepared statement
void Statement::bind(const char* apName, const int& aValue)
{
    int index = sqlite3_bind_parameter_index(mStmtPtr, apName);
    int ret   = sqlite3_bind_int(mStmtPtr, index, aValue);
    check(ret);
}

// Bind a 64bits int value to a parameter "?NNN", ":VVV", "@VVV" or "$VVV" in the SQL prepared statement
void Statement::bind(const char* apName, const sqlite3_int64& aValue)
{
    int index = sqlite3_bind_parameter_index(mStmtPtr, apName);
    int ret   = sqlite3_bind_int64(mStmtPtr, index, aValue);
    check(ret);
}

// Bind a double (64bits float) value to a parameter "?NNN", ":VVV", "@VVV" or "$VVV" in the SQL prepared statement
void Statement::bind(const char* apName, const double& aValue)
{
    int index = sqlite3_bind_parameter_index(mStmtPtr, apName);
    int ret   = sqlite3_bind_double(mStmtPtr, index, aValue);
    check(ret);
}

// Bind a string value to a parameter "?NNN", ":VVV", "@VVV" or "$VVV" in the SQL prepared statement
void Statement::bind(const char* apName, const std::string& aValue)
{
    int index = sqlite3_bind_parameter_index(mStmtPtr, apName);
    int ret   = sqlite3_bind_text(mStmtPtr, index, aValue.c_str(), static_cast<int>(aValue.size()), SQLITE_TRANSIENT);
    check(ret);
}

// Bind a text value to a parameter "?NNN", ":VVV", "@VVV" or "$VVV" in the SQL prepared statement
void Statement::bind(const char* apName, const char* apValue)
{
    int index = sqlite3_bind_parameter_index(mStmtPtr, apName);
    int ret   = sqlite3_bind_text(mStmtPtr, index, apValue, -1, SQLITE_TRANSIENT);
    check(ret);
}

// Bind a binary blob value to a parameter "?NNN", ":VVV", "@VVV" or "$VVV" in the SQL prepared statement
void Statement::bind(const char* apName, const void* apValue, const int aSize)
{
    int index = sqlite3_bind_parameter_index(mStmtPtr, apName);
    int ret   = sqlite3_bind_blob(mStmtPtr, index, apValue, aSize, SQLITE_TRANSIENT);
    check(ret);
}

// Bind a NULL value to a parameter "?NNN", ":VVV", "@VVV" or "$VVV" in the SQL prepared statement
void Statement::bind(const char* apName)
{
    int index = sqlite3_bind_parameter_index(mStmtPtr, apName);
    int ret   = sqlite3_bind_null(mStmtPtr, index);
    check(ret);
}


// Execute a step of the query to fetch one row of results
bool Statement::executeStep()
{
    if (false == mbDone)
    {
        int ret = sqlite3_step(mStmtPtr);
        if (SQLITE_ROW == ret) // one row is ready : call getColumn(N) to access it
        {
            mbOk = true;
        }
        else if (SQLITE_DONE == ret) // no (more) row ready : the query has finished executing
        {
            mbOk = false;
            mbDone = true;
        }
        else
        {
            mbOk = false;
            mbDone = false;
            throw SQLite::Exception(sqlite3_errmsg(mStmtPtr));
        }
    }
    else
    {
        throw SQLite::Exception("Statement needs to be reset");
    }

    return mbOk; // true only if one row is accessible by getColumn(N)
}

// Execute a one-step query with no expected result
int Statement::exec()
{
    if (false == mbDone)
    {
        int ret = sqlite3_step(mStmtPtr);
        if (SQLITE_DONE == ret) // the statement has finished executing successfully
        {
            mbOk = false;
            mbDone = true;
        }
        else if (SQLITE_ROW == ret)
        {
            mbOk = false;
            mbDone = false;
            throw SQLite::Exception("exec() does not expect results");
        }
        else
        {
            mbOk = false;
            mbDone = false;
            throw SQLite::Exception(sqlite3_errmsg(mStmtPtr));
        }
    }
    else
    {
        throw SQLite::Exception("Statement need to be reseted");
    }

    // Return the number of rows modified by those SQL statements (INSERT, UPDATE or DELETE)
    return sqlite3_changes(mStmtPtr);
}

// Return a copy of the column data specified by its index starting at 0
// (use the Column copy-constructor)
Column Statement::getColumn(const int aIndex)
{
    if (false == mbOk)
    {
        throw SQLite::Exception("No row to get a column from");
    }
    else if ((aIndex < 0) || (aIndex >= mColumnCount))
    {
        throw SQLite::Exception("Column index out of range");
    }

    // Share the Statement Object handle with the new Column created
    return Column(mStmtPtr, aIndex);
}

// Return a copy of the column data specified by its column name starting at 0
// (use the Column copy-constructor)
Column  Statement::getColumn(const char* aName)
{
    int aIndex = -1;

    if (false == mbOk)
    {
        throw SQLite::Exception("No row to get a column from");
    }
    else
    {
<<<<<<< HEAD
        for (int i = 0; i < mColumnCount; i++) {
            if (strcmp(sqlite3_column_name(mStmtPtr, i), aName) == 0) {
                aIndex = i;
=======
        for (int i = 0; i < mColumnCount; ++i) {
            if (sqlite3_column_name(mStmtPtr, i) == aName)
>>>>>>> 637e0d12
                break;
            }
        }

        if ((aIndex < 0) || (aIndex >= mColumnCount)) {
            throw SQLite::Exception("Column index out of range");
        }
    }

    // Share the Statement Object handle with the new Column created
    return Column(mStmtPtr, aIndex);
}

// Test if the column is NULL
bool Statement::isColumnNull(const int aIndex) const
{
    if (false == mbOk)
    {
        throw SQLite::Exception("No row to get a column from");
    }
    else if ((aIndex < 0) || (aIndex >= mColumnCount))
    {
        throw SQLite::Exception("Column index out of range");
    }

    return (SQLITE_NULL == sqlite3_column_type(mStmtPtr, aIndex));
}

// Check if aRet equal SQLITE_OK, else throw a SQLite::Exception with the SQLite error message
void Statement::check(const int aRet)
{
    if (SQLITE_OK != aRet)
    {
        throw SQLite::Exception(sqlite3_errmsg(mStmtPtr));
    }
}


////////////////////////////////////////////////////////////////////////////////
// Internal class : shared pointer to the sqlite3_stmt SQLite Statement Object
////////////////////////////////////////////////////////////////////////////////

/**
 * @brief Prepare the statement and initialize its reference counter
 *
 * @param[in] apSQLite  The sqlite3 database connexion
 * @param[in] aQuery    The SQL query string to prepare
 */
Statement::Ptr::Ptr(sqlite3* apSQLite, std::string& aQuery) :
    mpSQLite(apSQLite),
    mpStmt(NULL),
    mpRefCount(NULL)
{
    int ret = sqlite3_prepare_v2(apSQLite, aQuery.c_str(), static_cast<int>(aQuery.size()), &mpStmt, NULL);
    if (SQLITE_OK != ret)
    {
        throw SQLite::Exception(sqlite3_errmsg(mpSQLite));
    }
    // Initialize the reference counter of the sqlite3_stmt :
    // used to share the mStmtPtr between Statement and Column objects;
    // This is needed to enable Column objects to live longer than the Statement objet it refers to.
    mpRefCount = new unsigned int(1);  // NOLINT(readability/casting)
}

/**
 * @brief Copy constructor increments the ref counter
 *
 * @param[in] aPtr Pointer to copy
 */
Statement::Ptr::Ptr(const Statement::Ptr& aPtr) :
    mpSQLite(aPtr.mpSQLite),
    mpStmt(aPtr.mpStmt),
    mpRefCount(aPtr.mpRefCount)
{
    assert(NULL != mpRefCount);
    assert(0 != *mpRefCount);

    // Increment the reference counter of the sqlite3_stmt,
    // asking not to finalize the sqlite3_stmt during the lifetime of the new objet
    ++(*mpRefCount);
}

/**
 * @brief Decrement the ref counter and finalize the sqlite3_stmt when it reaches 0
 */
Statement::Ptr::~Ptr() noexcept // nothrow
{
    assert(NULL != mpRefCount);
    assert(0 != *mpRefCount);

    // Decrement and check the reference counter of the sqlite3_stmt
    --(*mpRefCount);
    if (0 == *mpRefCount)
    {
        // If count reaches zero, finalize the sqlite3_stmt, as no Statement nor Column objet use it anymore.
        // No need to check the return code, as it is the same as the last statement evaluation.
        sqlite3_finalize(mpStmt);

        // and delete the reference counter
        delete mpRefCount;
        mpRefCount = NULL;
        mpStmt = NULL;
    }
    // else, the finalization will be done later, by the last object
}


}  // namespace SQLite<|MERGE_RESOLUTION|>--- conflicted
+++ resolved
@@ -268,14 +268,9 @@
     }
     else
     {
-<<<<<<< HEAD
-        for (int i = 0; i < mColumnCount; i++) {
+        for (int i = 0; i < mColumnCount; ++i) {
             if (strcmp(sqlite3_column_name(mStmtPtr, i), aName) == 0) {
                 aIndex = i;
-=======
-        for (int i = 0; i < mColumnCount; ++i) {
-            if (sqlite3_column_name(mStmtPtr, i) == aName)
->>>>>>> 637e0d12
                 break;
             }
         }
