--- conflicted
+++ resolved
@@ -177,7 +177,7 @@
      *
      * @note Uses the SQLITE_TRANSIENT flag, making a copy of the data, for SQLite internal use
      */
-    inline void bind(const int aIndex, const char*         apValue)
+    void bind(const int aIndex, const char*         apValue)
     {
         bind(aIndex, apValue, -1);
     }
@@ -287,21 +287,18 @@
      *
      * @note Uses the SQLITE_TRANSIENT flag, making a copy of the data, for SQLite internal use
      */
-<<<<<<< HEAD
-    void bind(const char* apName, const char*           apValue, const int aSize);
+    void bind(const char* apName, const char*           apValue, const int aSize)
+    {
+        bind(getIndex(apName), apValue, aSize);
+    }
     /**
      * @brief Bind a text value to a named parameter "?NNN", ":VVV", "@VVV" or "$VVV" in the SQL prepared statement (aIndex >= 1)
      *
      * @note Uses the SQLITE_TRANSIENT flag, making a copy of the data, for SQLite internal use
      */
-    inline void bind(const char* apName, const char*           apValue)
-    {
-        bind(apName, apValue, -1);
-=======
     void bind(const char* apName, const char*           apValue)
     {
-        bind(getIndex(apName), apValue);
->>>>>>> ffc1a3ef
+        bind(getIndex(apName), apValue, -1);
     }
     /**
      * @brief Bind a binary blob value to a named parameter "?NNN", ":VVV", "@VVV" or "$VVV" in the SQL prepared statement (aIndex >= 1)
@@ -330,7 +327,10 @@
      *
      * @warning Uses the SQLITE_STATIC flag, avoiding a copy of the data. The string must remains unchanged while executing the statement.
      */
-    void bindNoCopy(const char* apName, const char*         apValue, const int aSize);
+    void bindNoCopy(const char* apName, const char*         apValue, const int aSize)
+    {
+        bindNoCopy(getIndex(apName), apValue, aSize);
+    }
     /**
      * @brief Bind a text value to a named parameter "?NNN", ":VVV", "@VVV" or "$VVV" in the SQL prepared statement (aIndex >= 1)
      *
@@ -338,15 +338,9 @@
      *
      * @warning Uses the SQLITE_STATIC flag, avoiding a copy of the data. The string must remains unchanged while executing the statement.
      */
-<<<<<<< HEAD
-    inline void bindNoCopy(const char* apName, const char*         apValue)
-    {
-        bindNoCopy(apName, apValue, -1);
-=======
     void bindNoCopy(const char* apName, const char*         apValue)
     {
-        bindNoCopy(getIndex(apName), apValue);
->>>>>>> ffc1a3ef
+        bindNoCopy(getIndex(apName), apValue, -1);
     }
     /**
      * @brief Bind a binary blob value to a named parameter "?NNN", ":VVV", "@VVV" or "$VVV" in the SQL prepared statement (aIndex >= 1)
@@ -511,7 +505,7 @@
      */
     inline void bind(const int aIndex, std::string_view aValue)
     {
-        bind(aIndex, aValue.data(), aValue.size());
+        bind(aIndex, aValue.data(), static_cast<int>(aValue.size()));
     }
     /**
      * @brief Bind a text value to a parameter "?", "?NNN", ":VVV", "@VVV" or "$VVV" in the SQL prepared statement (aIndex >= 1)
@@ -522,7 +516,7 @@
      */
     inline void bindNoCopy(const int aIndex, std::string_view aValue)
     {
-        bindNoCopy(aIndex, aValue.data(), aValue.size());
+        bindNoCopy(aIndex, aValue.data(), static_cast<int>(aValue.size()));
     }
     /**
      * @brief Bind a string_view value to a named parameter "?NNN", ":VVV", "@VVV" or "$VVV" in the SQL prepared statement (aIndex >= 1)
@@ -531,7 +525,7 @@
      */
     inline void bind(const char* apName, std::string_view aValue)
     {
-        bind(apName, aValue.data(), aValue.size());
+        bind(apName, aValue.data(), static_cast<int>(aValue.size()));
     }
     /**
      * @brief Bind a string_view value to a named parameter "?NNN", ":VVV", "@VVV" or "$VVV" in the SQL prepared statement (aIndex >= 1)
@@ -542,7 +536,7 @@
      */
     inline void bindNoCopy(const char* apName, std::string_view aValue)
     {
-        bind(apName, aValue.data(), aValue.size());
+        bind(apName, aValue.data(), static_cast<int>(aValue.size()));
     }
     /**
      * @brief Bind a string_view value to a named parameter "?NNN", ":VVV", "@VVV" or "$VVV" in the SQL prepared statement (aIndex >= 1)
@@ -551,7 +545,7 @@
      */
     inline void bind(const std::string& aName, std::string_view aValue)
     {
-        bind(aName.c_str(), aValue.data(), aValue.size());
+        bind(aName.c_str(), aValue.data(), static_cast<int>(aValue.size()));
     }
     /**
      * @brief Bind a string_view value to a named parameter "?NNN", ":VVV", "@VVV" or "$VVV" in the SQL prepared statement (aIndex >= 1)
@@ -562,7 +556,7 @@
      */
     inline void bindNoCopy(const std::string& aName, std::string_view aValue)
     {
-        bindNoCopy(aName.c_str(), aValue.data(), aValue.size());
+        bindNoCopy(aName.c_str(), aValue.data(), static_cast<int>(aValue.size()));
     }
 #endif
 
