--- conflicted
+++ resolved
@@ -23,14 +23,11 @@
 #define SQLITE_DETERMINISTIC 0x800
 #endif // SQLITE_DETERMINISTIC
 
-<<<<<<< HEAD
 #if defined(SQLITECPP_USE_SQLITE3MULTIPLECIPHERS)
 #include <sqlite3mc.h>
 #endif
 
 
-=======
->>>>>>> fe6086c1
 namespace SQLite
 {
 
