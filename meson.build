--- conflicted
+++ resolved
@@ -1,4 +1,3 @@
-<<<<<<< HEAD
 project(
     'SQLiteCpp', 'cpp',
     # SQLiteCpp requires C++11 support
@@ -66,6 +65,7 @@
 ]
 ## used to override the default sqlitecpp options like cpp standard
 sqlitecpp_opts = []
+
 ## used to set required macros when using sqlitecpp
 sqlitecpp_dep_args = []
 
@@ -100,301 +100,6 @@
     sqlitecpp_opts += [
         'cpp_std=c++14',
     ]
-endif
-# Options relative to SQLite and SQLiteC++ functions
-
-if get_option('SQLITE_ENABLE_COLUMN_METADATA')
-    sqlitecpp_args += [
-        '-DSQLITE_ENABLE_COLUMN_METADATA',
-    ]
-endif
-
-if get_option('SQLITE_ENABLE_ASSERT_HANDLER')
-    sqlitecpp_args += [
-        '-DSQLITE_ENABLE_ASSERT_HANDLER',
-    ]
-endif
-
-if get_option('SQLITE_HAS_CODEC')
-    sqlitecpp_args += [
-        '-DSQLITE_HAS_CODEC',
-    ]
-endif
-
-if get_option('SQLITE_USE_LEGACY_STRUCT')
-    sqlitecpp_args += [
-        '-DSQLITE_USE_LEGACY_STRUCT',
-    ] 
-endif
-
-## C++17 disable the support for std::filesystem (by default off)
-if get_option('SQLITECPP_DISABLE_STD_FILESYSTEM')
-    sqlitecpp_cxx_flags += ['-DSQLITECPP_DISABLE_STD_FILESYSTEM']
-endif
-
-## get the user option for the SQLITECPP_DISABLE_SQLITE3_EXPANDED_SQL
-disable_sqlitecpp_expanded_sql = get_option('SQLITECPP_DISABLE_SQLITE3_EXPANDED_SQL')
-
-## Disable the use of sqlite3_expanded_sql (from sqlite3 3.14.0)
-if disable_sqlitecpp_expanded_sql
-    sqlitecpp_args += ['-DSQLITECPP_DISABLE_SQLITE3_EXPANDED_SQL']
-endif
-
-## stack protection hardening
-if get_option('SQLITECPP_USE_STACK_PROTECTION')
-    ## if is on MinGW-W64 give a warning that is not supported
-    if mingw_64_env
-        message('warning: SQLiteCpp does not support stack protection on MinGW-W64')
-        message('warning: this could lead to a crash on the application')
-        message('warning: you can disable this warning by setting SQLITECPP_USE_STACK_PROTECTOR to false')
-    else
-        sqlitecpp_args += ['-fstack-protector']
-    endif
-endif
-
-## enable ommit load extension
-if get_option('SQLITE_OMIT_LOAD_EXTENSION')
-    sqlitecpp_args += ['-DSQLITE_OMIT_LOAD_EXTENSION']
-## check if running on OSX
-elif host_machine.system() == 'darwin' and sqlite3_dep.found()
-   sqlite3_load_extension_support = cxx.links(
-        '''
-            #include <sqlite3.h>
-            int main() {
-                sqlite3_enable_load_extension(0, 0);
-                return 0;
-            }
-        ''', 
-        name: 'sqlite3_load_extension',
-        dependencies: [sqlite3_dep])
-    if not sqlite3_load_extension_support
-        message('warning: Detected bundled SQLite3 in OSX, but it does not support load extension')
-        message('warning: SQLiteCpp will be built without load extension support')
-        message('warning: You can disable this warning by setting SQLITE_OMIT_LOAD_EXTENSION to false')
-        sqlitecpp_args += ['-DSQLITE_OMIT_LOAD_EXTENSION']
-    endif
-endif
-
-
-
-if unix_like
-    sqlitecpp_args += [
-        # -fPIC is included by default in meson
-        # 'fPIC',
-    ]
-    # add dl dependency
-    libdl_dep = cxx.find_library('dl')
-    sqlitecpp_deps += [
-        libdl_dep,
-    ]
-endif
-
-if get_option('b_coverage')
-    # Prevent the compiler from removing the unused inline functions so that they get tracked as "non-covered"
-    sqlitecpp_args += [
-        '-fkeep-inline-functions',
-        '-fkeep-static-functions',
-    ]
-endif
-
-sqlitecpp_static_args = sqlitecpp_args
-sqlitecpp_static_dep_args = sqlitecpp_dep_args
-# if windows and shared library
-if host_machine.system() == 'windows' and get_option('default_library') == 'shared'
-    # compile with SQLITECPP_COMPILE_DLL and SQLITECPP_DLL_EXPORT=1
-    sqlitecpp_args += [
-        '-DSQLITECPP_COMPILE_DLL',
-        '-DSQLITECPP_DLL_EXPORT',
-    ]
-    sqlitecpp_dep_args += [
-        # we just need to define SQLITECPP_COMPILE_DLL
-        '-DSQLITECPP_COMPILE_DLL',
-    ]
-endif
-
-libsqlitecpp = library(
-    'sqlitecpp',
-    sqlitecpp_srcs,
-    include_directories: sqlitecpp_incl,
-    cpp_args: sqlitecpp_args,
-    dependencies: sqlitecpp_deps,
-    # override the default options
-    override_options: sqlitecpp_opts,
-    install: true,
-    # API version for SQLiteCpp shared library.
-    version: '0',)
-
-if get_option('SQLITECPP_BUILD_TESTS')
-    # for the unit tests we need to link against a static version of SQLiteCpp
-    if get_option('default_library') == 'static'
-        # we do not need to recomplile the library
-        libsqlitecpp_static = libsqlitecpp
-    else
-        libsqlitecpp_static = static_library(
-            'sqlitecpp_static',
-            sqlitecpp_srcs,
-            include_directories: sqlitecpp_incl,
-            cpp_args: sqlitecpp_static_args,
-            dependencies: sqlitecpp_deps,
-            # override the default options
-            override_options: sqlitecpp_opts,)
-    endif
-endif
-
-install_subdir(
-    'include/SQLiteCpp',
-    install_dir: get_option('includedir'))
-
-sqlitecpp_dep = declare_dependency(
-    include_directories: sqlitecpp_incl,
-    link_with: libsqlitecpp,
-    compile_args: sqlitecpp_dep_args,
-)
-if get_option('SQLITECPP_BUILD_TESTS')
-    ## make the dependency static so the unit tests can link against it
-    sqlitecpp_static_dep = declare_dependency(
-        include_directories: sqlitecpp_incl,
-        link_with: libsqlitecpp_static,
-        compile_args: sqlitecpp_static_dep_args,
-    )
-endif
-
-if get_option('SQLITECPP_BUILD_TESTS')
-    gtest_dep = dependency(
-                'gtest',
-                main : true,
-                fallback: ['gtest', 'gtest_main_dep'])
-    sqlitecpp_test_dependencies = [
-        gtest_dep,
-        sqlitecpp_dep,
-        sqlite3_dep,
-    ]
-
-    testexe = executable('testexe', sqlitecpp_test_srcs,
-                     dependencies: sqlitecpp_test_dependencies,
-                     cpp_args: sqlitecpp_test_args,
-                     # override the default options
-                     override_options: sqlitecpp_opts,)
-
-    test_args = []
-
-    test('sqlitecpp unit tests', testexe, args: test_args)
-endif
-if get_option('SQLITECPP_BUILD_EXAMPLES')
-    subdir('examples')
-endif
-
-pkgconfig = import('pkgconfig')
-pkgconfig.generate(
-    libsqlitecpp,
-    description: 'a smart and easy to use C++ SQLite3 wrapper.',
-    version: meson.project_version(),
-)
-=======
-project(
-    'SQLiteCpp', 'cpp',
-    # SQLiteCpp requires C++11 support
-    default_options: ['cpp_std=c++11', 'warning_level=3'],
-    license: 'MIT',
-    version: '3.2.1',
-)
-
-cxx = meson.get_compiler('cpp')
-
-## at best we might try to test if this code compiles
-## testing for compilers or platforms is not reliable enough
-## example: native clang on windows or mingw in windows
-unix_like_code = '''
-    #if defined(unix) || defined(__unix__) || defined(__unix)
-    // do nothing
-    #else
-    # error "Non Unix-like OS"
-    #endif
-'''
-unix_like = cxx.compiles(unix_like_code, name : 'unix like environment')
-
-mingw_64_env_code = '''
-    #if defined(__MINGW64__)
-    // do nothing
-    #else
-    # error "Non MinGW-W64 environment"
-    #endif
-'''
-mingw_64_env = cxx.compiles(mingw_64_env_code, name : 'MinGW-W64 environment')
-
-thread_dep = dependency('threads')
-# sqlite3 support
-sqlite3_dep = dependency(
-                'sqlite3',
-                fallback: ['sqlite3', 'sqlite3_dep']
-)
-
-sqlitecpp_incl = [ 
-    include_directories('include')
-]
-sqlitecpp_srcs = files(
-    'src/Backup.cpp',
-    'src/Column.cpp',
-    'src/Database.cpp',
-    'src/Exception.cpp',
-    'src/Savepoint.cpp',
-    'src/Statement.cpp',
-    'src/Transaction.cpp',
-)
-sqlitecpp_args = cxx.get_supported_arguments(
-    # included in meson by default
-    # -Wall
-    # included when warning_level=3
-    #'-Wextra',
-    #'-Wpedantic',
-    '-Wswitch-enum',
-    '-Wshadow',
-    '-Wno-long-long',
-)
-sqlitecpp_link = []
-sqlitecpp_deps = [
-    sqlite3_dep,
-    thread_dep,
-]
-## used to override the default sqlitecpp options like cpp standard
-sqlitecpp_opts = []
-
-## tests
-
-sqlitecpp_test_srcs = files(
-    'tests/Column_test.cpp',
-    'tests/Database_test.cpp',
-    'tests/Savepoint_test.cpp',
-    'tests/Statement_test.cpp',
-    'tests/Backup_test.cpp',
-    'tests/Transaction_test.cpp',
-    'tests/VariadicBind_test.cpp',
-    'tests/Exception_test.cpp',
-    'tests/ExecuteMany_test.cpp',
-)
-sqlitecpp_test_args = []
-
-## samples
-
-sqlitecpp_sample1_srcs = files(
-    'examples/example1/main.cpp',
-)
-sqlitecpp_sample2_srcs = files(
-    'examples/example2/src/main.cpp',
-)
-
-## using MSVC headers requires c++14, if not will show an error on xstddef as: 
-## 'auto' return without trailing return type; deduced return types are a C++14 extension
-if host_machine.system() == 'windows'
-    message('[WINDOWS] using c++14 standard')
-    sqlitecpp_opts += [
-        'cpp_std=c++14',
-    ]
-    # check that we are not trying to build as dynamic library
-    if get_option('default_library') != 'shared'
-        message('warning: SQLiteCpp does not support shared library on Windows, the library will be built as static')
-    endif
-    
 endif
 # Options relative to SQLite and SQLiteC++ functions
 
@@ -496,33 +201,40 @@
     ]
 endif
 
-## Workarround for windows: if building on windows we will build the library as static
-if host_machine.system() == 'windows'
-    libsqlitecpp = static_library(
-        'sqlitecpp',
-        sqlitecpp_srcs,
-        include_directories: sqlitecpp_incl,
-        cpp_args: sqlitecpp_args,
-        dependencies: sqlitecpp_deps,
-        # override the default options
-        override_options: sqlitecpp_opts,)
-else
-    libsqlitecpp = library(
-        'sqlitecpp',
-        sqlitecpp_srcs,
-        include_directories: sqlitecpp_incl,
-        cpp_args: sqlitecpp_args,
-        dependencies: sqlitecpp_deps,
-        # override the default options
-        override_options: sqlitecpp_opts,
-        install: true,
-        # API version for SQLiteCpp shared library.
-        version: '0',)
-endif
+sqlitecpp_static_args = sqlitecpp_args
+sqlitecpp_static_dep_args = sqlitecpp_dep_args
+
+# if windows and shared library
+if host_machine.system() == 'windows' and get_option('default_library') == 'shared'
+    # compile with SQLITECPP_COMPILE_DLL and SQLITECPP_DLL_EXPORT=1
+    sqlitecpp_args += [
+        '-DSQLITECPP_COMPILE_DLL',
+        '-DSQLITECPP_DLL_EXPORT',
+    ]
+    sqlitecpp_dep_args += [
+        # we just need to define SQLITECPP_COMPILE_DLL
+        '-DSQLITECPP_COMPILE_DLL',
+    ]
+endif
+
+
+libsqlitecpp = library(
+    'sqlitecpp',
+    sqlitecpp_srcs,
+    include_directories: sqlitecpp_incl,
+    cpp_args: sqlitecpp_args,
+    dependencies: sqlitecpp_deps,
+    # override the default options
+    override_options: sqlitecpp_opts,
+    install: true,
+    # API version for SQLiteCpp shared library.
+    version: '0',)
+
+
 
 if get_option('SQLITECPP_BUILD_TESTS')
     # for the unit tests we need to link against a static version of SQLiteCpp
-    if host_machine.system() == 'windows' or get_option('default_library') == 'static'
+    if get_option('default_library') == 'static'
         # we do not need to recomplile the library
         libsqlitecpp_static = libsqlitecpp
     else
@@ -530,7 +242,7 @@
             'sqlitecpp_static',
             sqlitecpp_srcs,
             include_directories: sqlitecpp_incl,
-            cpp_args: sqlitecpp_args,
+            cpp_args: sqlitecpp_static_args,
             dependencies: sqlitecpp_deps,
             # override the default options
             override_options: sqlitecpp_opts,)
@@ -544,6 +256,7 @@
 sqlitecpp_dep = declare_dependency(
     include_directories: sqlitecpp_incl,
     link_with: libsqlitecpp,
+    compile_args: sqlitecpp_dep_args,
 )
 if get_option('SQLITECPP_BUILD_TESTS')
     ## make the dependency static so the unit tests can link against it
@@ -551,6 +264,7 @@
     sqlitecpp_static_dep = declare_dependency(
         include_directories: sqlitecpp_incl,
         link_with: libsqlitecpp_static,
+        compile_args: sqlitecpp_static_dep_args,
     )
 endif
 
@@ -561,7 +275,7 @@
                 fallback: ['gtest', 'gtest_main_dep'])
     sqlitecpp_test_dependencies = [
         gtest_dep,
-        sqlitecpp_static_dep,
+        sqlitecpp_dep,
         sqlite3_dep,
     ]
 
@@ -584,5 +298,4 @@
     libsqlitecpp,
     description: 'a smart and easy to use C++ SQLite3 wrapper.',
     version: meson.project_version(),
-)
->>>>>>> f6eaa111
+)